import React, { useCallback, useMemo, useState, useEffect } from "react";
import {
  Box,
  AppBar,
  Toolbar,
  Container,
  Grid,
  Paper,
  Card,
  CardContent,
  Typography,
  Stack,
  Button,
  CircularProgress,
  Alert,
  Table,
  TableBody,
  TableCell,
  TableContainer,
  TableHead,
  TableRow,
<<<<<<< HEAD
  Paper,
  TableSortLabel,
=======
>>>>>>> 324ad064
  FormControl,
  InputLabel,
  Select,
  MenuItem,
  Backdrop,
<<<<<<< HEAD
  Card,
  CardContent,
  Stack,
  TextField,
  Tooltip,
  Chip,
  Divider,
=======
>>>>>>> 324ad064
} from "@mui/material";
import RefreshIcon from "@mui/icons-material/Refresh";
import Plot from "react-plotly.js";
import { runPrediction, getSchema, getRadar } from "../api/ApiService";

<<<<<<< HEAD
/* ===================== Overlay de loading ===================== */
function useLatch(active, delayMs = 300) {
=======
// Overlay de loading atualizado
function useLatch(active, delayMs = 350) {
>>>>>>> 324ad064
  const [latched, setLatched] = useState(false);
  useEffect(() => {
    let t;
    if (active) setLatched(true);
    else if (latched) t = setTimeout(() => setLatched(false), delayMs);
    return () => t && clearTimeout(t);
  }, [active, latched, delayMs]);
  return active || latched;
}

const LoadingOverlay = ({ open, stepText }) => {
  const visible = useLatch(open, 350);
  if (!visible) return null;
  return (
    <Backdrop
      open
      sx={{
        zIndex: (t) => t.zIndex.modal + 2,
        backdropFilter: "blur(8px)",
        background:
          "radial-gradient(1200px 600px at 50% -10%, rgba(36,99,235,0.10), transparent), rgba(8,8,18,0.72)",
      }}
      aria-live="polite"
      aria-busy="true"
    >
      <Card
        elevation={0}
        sx={{
          p: 4,
          width: 380,
          borderRadius: 4,
          bgcolor: "rgba(18,21,30,0.85)",
          border: "1.5px solid rgba(59,130,246,0.12)",
          boxShadow: "0 10px 36px 0 rgba(36,99,235,0.16)",
        }}
      >
        <Box sx={{ display: "flex", justifyContent: "center", mb: 2 }}>
<<<<<<< HEAD
          <CircularProgress />
=======
          <CircularProgress size={38} sx={{ color: "#3B82F6" }} />
>>>>>>> 324ad064
        </Box>
        <Typography
          variant="h6"
          align="center"
          sx={{ mb: 1, color: "#F8FAFC", fontWeight: 700, letterSpacing: 0.2 }}
        >
          Processando análise
        </Typography>
        <Typography
          variant="body2"
          align="center"
          sx={{ color: "rgba(203,213,225,0.95)", fontWeight: 400 }}
        >
          {stepText || "Preparando..."}
        </Typography>
      </Card>
    </Backdrop>
  );
};

// Helpers e schema (NÃO MODIFICAR lógica)
const removeAccents = (str) => {
  if (typeof str !== "string") return str;
  return str.normalize("NFD").replace(/[\u0300-\u036f]/g, "");
};
const normalizeName = (s) => {
  if (s == null) return s;
  let out = String(s).trim();
  out = removeAccents(out)
    .replace(/\s+/g, "_")
    .replace(/[^a-zA-Z0-9_]/g, "");
  return out;
};
const SPECIAL_RENAMES = new Map([
  ["L0210_nao_likert", "L0210_no_likert"],
  ["Codigo_de_Acesso", "Cdigo_de_Acesso"],
]);
const applySpecialRename = (name) => {
  const key = normalizeName(name);
  return SPECIAL_RENAMES.get(key) || key;
};
const adaptSchema = (schemaRaw) => {
  if (!Array.isArray(schemaRaw))
    throw new Error("Schema inválido: não é array.");
  if (schemaRaw.length === 0) return [];
  if (typeof schemaRaw[0] === "string") {
    return schemaRaw.map((name) => ({
      name,
      type: "number",
      default: 0,
      label: name,
    }));
  }
  if (typeof schemaRaw[0] === "object" && schemaRaw[0].name) {
    return schemaRaw.map((f) => ({
      name: f.name,
      type: f.type || "number",
      default: f.default != null ? f.default : f.type === "string" ? "" : 0,
      label: f.label || f.name,
    }));
  }
  throw new Error("Schema inválido: formato não reconhecido.");
};
const buildRowsFromSchema = (jsonData, schema) => {
  const normalizedRows = jsonData.map((orig) => {
    const norm = {};
    Object.keys(orig).forEach((k) => {
      norm[applySpecialRename(k)] = orig[k];
    });
    return norm;
  });
  return normalizedRows.map((orig) => {
    const row = {};
    let matches = 0;
    for (const f of schema) {
      const fname = f.name;
      if (Object.prototype.hasOwnProperty.call(orig, fname)) {
        const v = orig[fname];
        if (f.type === "number") {
          if (typeof v === "number")
            row[fname] = Number.isFinite(v) ? v : f.default || 0;
          else {
            const num = parseFloat(String(v).replace(",", "."));
            row[fname] = Number.isFinite(num) ? num : f.default || 0;
          }
        } else {
          row[fname] = v != null ? v : f.default || "";
        }
        matches++;
      } else {
        row[fname] =
          f.default != null ? f.default : f.type === "number" ? 0 : "";
      }
    }
    const idCandidates = [
      "Código de Acesso",
      "Codigo de Acesso",
      "Codigo_de_Acesso",
      "Cdigo_de_Acesso",
      "id",
      "ID",
      "player_id",
      "identifier",
    ];
    let identifier = null;
    for (const c of idCandidates) {
      const cNorm = applySpecialRename(c);
      if (
        Object.prototype.hasOwnProperty.call(orig, cNorm) &&
        orig[cNorm] != null &&
        orig[cNorm] !== ""
      ) {
        identifier = orig[cNorm];
        break;
      }
      if (
        Object.prototype.hasOwnProperty.call(orig, c) &&
        orig[c] != null &&
        orig[c] !== ""
      ) {
        identifier = orig[c];
        break;
      }
    }
    row.__identifier = identifier != null ? String(identifier) : "";
    if (matches < schema.length * 0.5) {
      // eslint-disable-next-line no-console
      console.warn(`Poucas colunas casaram: ${matches}/${schema.length}`, {
        origSample: Object.keys(orig).slice(0, 10),
      });
    }
    return row;
  });
};
const fmt = (v) => {
  if (v == null) return "-";
  if (typeof v === "number" && Number.isFinite(v)) return v.toFixed(2);
  if (typeof v === "string") {
    const n = Number(v);
    return Number.isFinite(n) ? n.toFixed(2) : v;
  }
  return String(v);
};
<<<<<<< HEAD

/* ===== Helpers do gráfico de Faixas ===== */
const toPercent = (arr) => {
  const xs = arr.filter((v) => Number.isFinite(v));
  if (!xs.length) return arr;
  const maxv = Math.max(...xs);
  return maxv <= 1 ? arr.map((v) => (Number.isFinite(v) ? v * 100 : v)) : arr;
};
const bucketize = (vals, low = 30, high = 60) => {
  let lt = 0,
    mid = 0,
    gt = 0;
  for (const v of vals) {
    if (!Number.isFinite(v)) continue;
    if (v < low) lt++;
    else if (v <= high) mid++;
    else gt++;
  }
  return { "<30": lt, "30-60": mid, ">60": gt };
};

const TARGETS = [
  { key: "predicted_target1", label: "Target1" },
  { key: "predicted_target2", label: "Target2" },
  { key: "predicted_target3", label: "Target3" },
];

const TT = {
  BUCKETS:
    "Contagem de pessoas por faixa de percentuais (<30 | 30–60 | >60) em cada target, a partir dos valores PREVISTOS.",
};
/* ===================== Fim helpers ===================== */

/* ========= Radar fetch ========= */
async function fetchRadar(playerRow, rowsData, target) {
  if (!playerRow) return null;

  const { __identifier, ...rest } = playerRow;
  const player = Object.fromEntries(
    Object.entries(rest).filter(
      ([k]) =>
        k !== "predicted_cluster" &&
        k !== "predicted_target1" &&
        k !== "predicted_target2" &&
        k !== "predicted_target3"
    )
  );

  // envia player + TODA a planilha normalizada para a MODA do backend
  return getRadar({ player, context_rows: rowsData }, target);
}

/* ========= Componente ========= */
=======

// =================== COMPONENT ===================
>>>>>>> 324ad064
function PredictionTool() {
  // Estado e lógica originais
  const [file, setFile] = useState(null);
  const [predictions, setPredictions] = useState([]);
  const [rowsData, setRowsData] = useState([]); // <-- mantém as linhas normalizadas (para montar player)
  const [isLoading, setIsLoading] = useState(false);
  const [loadingStep, setLoadingStep] = useState("");
  const [error, setError] = useState("");
  const [success, setSuccess] = useState("");
  const [selectedPlayerId, setSelectedPlayerId] = useState("");
<<<<<<< HEAD
  const [thresholds, setThresholds] = useState({ low: 30, high: 60 });
  const [orderBy, setOrderBy] = useState("identifier");
  const [order, setOrder] = useState("asc");

  // estado dos 3 radares
  const [radarLoading, setRadarLoading] = useState(false);
  const [radarError, setRadarError] = useState("");
  const [radarData, setRadarData] = useState({
    Target1: null,
    Target2: null,
    Target3: null,
  });

=======
>>>>>>> 324ad064
  const selectedPlayerDetails = useMemo(
    () => predictions.find((p) => p.identifier === selectedPlayerId),
    [predictions, selectedPlayerId]
  );
<<<<<<< HEAD

  const selectedPlayerRow = useMemo(() => {
    if (!selectedPlayerId) return null;
    const p = predictions.find((x) => x.identifier === selectedPlayerId);
    if (!p || typeof p.rowIndex !== "number") return null;
    return rowsData[p.rowIndex] || null;
  }, [rowsData, predictions, selectedPlayerId]);

=======
>>>>>>> 324ad064
  const handleFileChange = useCallback((event) => {
    const selectedFile = event.target.files?.[0] || null;
    if (selectedFile) {
      setFile(selectedFile);
      setPredictions([]);
      setRowsData([]);
      setError("");
      setSuccess("");
      setSelectedPlayerId("");
      setRadarData({ Target1: null, Target2: null, Target3: null });
      setRadarError("");
    }
  }, []);
<<<<<<< HEAD

  const handleSort = (key) => {
    if (orderBy === key) {
      setOrder((prev) => (prev === "asc" ? "desc" : "asc"));
    } else {
      setOrderBy(key);
      setOrder("asc");
    }
  };

  const sortedPredictions = useMemo(() => {
    const arr = [...predictions];
    const dir = order === "asc" ? 1 : -1;

    return arr.sort((a, b) => {
      const va = a[orderBy];
      const vb = b[orderBy];

      // null/undefined sempre ao final
      const aNull = va == null;
      const bNull = vb == null;
      if (aNull && bNull) return 0;
      if (aNull) return 1;
      if (bNull) return -1;

      // se for número, compara como número
      const na = Number(va);
      const nb = Number(vb);
      const aNum = Number.isFinite(na);
      const bNum = Number.isFinite(nb);

      if (aNum && bNum) return (na - nb) * dir;

      // fallback string
      return String(va).localeCompare(String(vb)) * dir;
    });
  }, [predictions, orderBy, order]);

=======
>>>>>>> 324ad064
  const readSheetInWorker = useCallback(async (excelFile) => {
    const worker = new Worker(
      new URL("../workers/excelWorker.js", import.meta.url),
      { type: "module" }
    );
    try {
      const buf = await excelFile.arrayBuffer();
      const result = await new Promise((resolve) => {
        worker.onmessage = (e) => resolve(e.data);
        worker.postMessage(buf);
      });
      if (!result.success)
        throw new Error(result.error || "Falha ao processar planilha");
      return result.data;
    } finally {
      worker.terminate();
    }
  }, []);
  const handlePredict = useCallback(async () => {
    try {
      if (!file) {
        setError("Por favor, carregue um arquivo primeiro.");
        return;
      }
      setIsLoading(true);
      setError("");
      setSuccess("");
      setPredictions([]);
      setRowsData([]);
      setSelectedPlayerId("");
<<<<<<< HEAD
      setRadarData({ Target1: null, Target2: null, Target3: null });
      setRadarError("");

=======
>>>>>>> 324ad064
      setLoadingStep("Lendo a planilha");
      await Promise.resolve();
      const jsonData = await readSheetInWorker(file);
      if (!Array.isArray(jsonData) || jsonData.length === 0) {
        throw new Error("O arquivo está vazio ou em um formato inválido.");
      }
      setLoadingStep("Alinhando com schema");
      const schemaRaw = await getSchema();
      const schema = adaptSchema(schemaRaw);
      const rows = buildRowsFromSchema(jsonData, schema);
<<<<<<< HEAD
      setRowsData(rows); // <-- guardamos as linhas para montar 'player' depois

=======
>>>>>>> 324ad064
      setLoadingStep("Rodando o modelo");
      const predsDict = await runPrediction(rows);
      setLoadingStep("Gerando resultados");
      const n = Math.max(
        predsDict.target1?.length || 0,
        predsDict.target2?.length || 0,
        predsDict.target3?.length || 0
      );
<<<<<<< HEAD
      if (n === 0)
        throw new Error(
          "A API retornou zero previsões. Verifique os logs e o arquivo."
        );

=======
      if (n === 0) throw new Error("A API retornou zero previsões. Verifique os logs e o arquivo.");
      const safeCluster = predsDict.cluster || Array(n).fill(null);
>>>>>>> 324ad064
      const safeT1 = predsDict.target1 || Array(n).fill(null);
      const safeT2 = predsDict.target2 || Array(n).fill(null);
      const safeT3 = predsDict.target3 || Array(n).fill(null);
      const table = Array.from({ length: n }).map((_, i) => {
        const id = String(rows[i]?.__identifier || "").trim() || `lin_${i + 1}`;
        return {
          identifier: id,
          rowIndex: i,
          predicted_target1: safeT1[i] != null ? safeT1[i] : null,
          predicted_target2: safeT2[i] != null ? safeT2[i] : null,
          predicted_target3: safeT3[i] != null ? safeT3[i] : null,
        };
      });
      setPredictions(table);
      setSuccess(
        `Análise concluída com sucesso para ${table.length} jogadores.`
      );
    } catch (err) {
      console.error(err);
      const msg =
        err && typeof err.message === "string"
          ? err.message
          : "Ocorreu um erro desconhecido ao processar o arquivo.";
      setError(msg);
    } finally {
      setIsLoading(false);
      setLoadingStep("");
    }
  }, [file, readSheetInWorker]);

<<<<<<< HEAD
  // Buckets
  const buckets = useMemo(() => {
    const out = {};
    for (const t of TARGETS) {
      const preds = predictions
        .map((r) => Number(r[t.key]))
        .filter((v) => Number.isFinite(v));
      const predsPercent = toPercent(preds);
      out[t.label] = bucketize(predsPercent, thresholds.low, thresholds.high);
    }
    return out;
  }, [predictions, thresholds]);

  // Quando um jogador é selecionado, buscar os 3 radares
  useEffect(() => {
    let cancel = false;
    async function loadRadars() {
      if (!selectedPlayerId || !selectedPlayerRow) {
        setRadarData({ Target1: null, Target2: null, Target3: null });
        setRadarError("");
        return;
      }
      setRadarLoading(true);
      setRadarError("");
      try {
        const [r1, r2, r3] = await Promise.all([
          fetchRadar(selectedPlayerRow, rowsData, "Target1"),
          fetchRadar(selectedPlayerRow, rowsData, "Target2"),
          fetchRadar(selectedPlayerRow, rowsData, "Target3"),
        ]);
        if (!cancel) {
          setRadarData({ Target1: r1, Target2: r2, Target3: r3 });
        }
      } catch (e) {
        console.error(e);
        if (!cancel) setRadarError(e?.message || "Erro ao carregar radares.");
      } finally {
        if (!cancel) setRadarLoading(false);
      }
    }
    loadRadars();
    return () => {
      cancel = true;
    };
  }, [selectedPlayerId, selectedPlayerRow, rowsData]);

  // Componente Radar (Plotly)
  const Radar = ({ title, data }) => {
    if (!data)
      return (
        <Card
          variant="outlined"
          sx={{
            p: 2,
            minHeight: 320,
            display: "flex",
            alignItems: "center",
            justifyContent: "center",
          }}
        >
          <Typography variant="body2" color="text.secondary">
            Sem dados para {title}
          </Typography>
        </Card>
      );

    const labels = data.labels || [];
    const player = data.player_profile || [];
    const cluster = data.cluster_average_profile || [];

    const playerRaw = (data.player_raw_values ?? player).map((v, i) => [
      v,
      labels[i],
    ]);
    const referenceRaw = (data.reference_raw_values ?? cluster).map((v, i) => [
      v,
      labels[i],
    ]);

    return (
      <Card variant="outlined" sx={{ p: 1.5 }}>
        <Typography variant="subtitle1" sx={{ fontWeight: 700, mb: 1 }}>
          {title}
        </Typography>
        <Plot
          data={[
            {
              type: "scatterpolar",
              r: player,
              theta: labels,
              fill: "toself",
              name: "Jogador",
              customdata: playerRaw, // nunca vazio
              hovertemplate:
                "%{customdata[1]}<br>" +
                "Likert do Jogador: %{customdata[0]}<br>" +
                "Valor: %{r:.1f}/5" +
                "<extra>Jogador</extra>",
            },
            {
              type: "scatterpolar",
              r: cluster,
              theta: labels,
              fill: "toself",
              name: "Moda Geral",
              customdata: referenceRaw, // nunca vazio
              hovertemplate:
                "%{customdata[1]}<br>" +
                "Referência (moda): %{customdata[0]}<br>" +
                "Valor: %{r:.1f}/5" +
                "<extra>Moda Geral</extra>",
            },
          ]}
          layout={{
            polar: {
              radialaxis: {
                visible: true,
                range: [0, 5],
                tick0: 0,
                dtick: 1,
                tickfont: { color: "#000" },
              },
            },
            margin: { l: 40, r: 40, t: 20, b: 20 },
            paper_bgcolor: "#29384B",
            plot_bgcolor: "#29384B",
            font: { color: "#FFFFFF" },
            legend: { orientation: "h", x: 0, y: 1.1 },
          }}
          useResizeHandler
          style={{ width: "100%", height: 320 }}
        />
      </Card>
    );
  };

  return (
    <Box
      sx={{ minHeight: "100vh", width: "100%", bgcolor: "background.default" }}
    >
      {/* Header fixo */}
=======
  // LAYOUT MODERNO
  // Redesigned layout: Container + Stack, dark gradient background, cards, modern appbar, responsive columns
  return (
    <Box
      sx={{
        minHeight: "100vh",
        width: "100%",
        background: "linear-gradient(180deg, #10172a 0%, #1e293b 100%)",
        bgcolor: "transparent",
        overflowX: "hidden",
        maxWidth: "100vw",
      }}
    >
      {/* AppBar */}
>>>>>>> 324ad064
      <AppBar
        position="static"
        elevation={0}
        color="transparent"
        sx={{
          background: "linear-gradient(90deg, #172554 0%, #2563EB 40%, #3B82F6 100%)",
          boxShadow: "0 2px 18px 0 rgba(36,99,235,0.12)",
          px: { xs: 1.5, md: 4 },
        }}
      >
        <Toolbar
          disableGutters
          sx={{
            minHeight: 64,
            px: { xs: 1.5, md: 0 },
            justifyContent: "space-between",
            alignItems: "center",
            width: "100%",
            maxWidth: 1800,
            mx: "auto",
          }}
        >
          <Typography
            variant="h6"
            sx={{
              fontWeight: 900,
              color: "#F8FAFC",
              letterSpacing: 0.8,
              textShadow: "0 2px 12px #1e293b55",
              fontSize: { xs: "1.18rem", md: "1.32rem" },
              flexGrow: 1,
              userSelect: "none",
            }}
          >
            Calcular Targets para Novos Jogadores
          </Typography>
          <Button
            onClick={handlePredict}
            variant="contained"
            aria-label="Realizar análise"
            disabled={!file || isLoading}
            sx={{
              px: 3.2,
              py: 1.25,
              fontWeight: 700,
              borderRadius: 4,
              background: "linear-gradient(90deg, #2563EB 0%, #3B82F6 100%)",
              color: "#F8FAFC",
              boxShadow: "0 2px 14px 0 rgba(36, 99, 235, 0.12)",
              fontSize: "1rem",
              transition: "0.17s",
              "&:hover": {
                background: "linear-gradient(90deg, #1d4ed8 0%, #2563eb 100%)",
                boxShadow: "0 4px 22px 0 rgba(36, 99, 235, 0.15)",
              },
              "&:disabled": {
                background: "linear-gradient(90deg, #334155 0%, #64748B 100%)",
                color: "#CBD5E1",
                opacity: 0.8,
              },
            }}
          >
            {isLoading ? (
              <CircularProgress size={22} sx={{ color: "#F8FAFC" }} />
            ) : (
              "Realizar Análise"
            )}
          </Button>
        </Toolbar>
      </AppBar>

<<<<<<< HEAD
      <Container
        maxWidth={false}
        disableGutters
        sx={{ py: 3, px: { xs: 2, md: 4 } }}
      >
        <Stack spacing={2} sx={{ mb: 3 }}>
          {error && <Alert severity="error">{error}</Alert>}
          {success && <Alert severity="success">{success}</Alert>}
        </Stack>

        {/* Layout principal */}
        <Grid
          container
          spacing={2}
          alignItems="flex-start"
          justifyContent="space-between"
          sx={{ px: 3, py: 3 }}
        >
          {/* ESQUERDA: Fonte + Filtro + Detalhes + 3 Radares */}
          <Grid item xs={12} md={5} width="49%">
            {/* Fonte dos dados */}
            <Card variant="outlined">
              <CardContent>
                <Typography variant="subtitle1" sx={{ fontWeight: 600, mb: 1 }}>
                  Fonte dos dados
                </Typography>
                <Typography
                  variant="body2"
                  color="text.secondary"
                  sx={{ mb: 2 }}
                >
                  Carregue o arquivo Excel com os jogadores para iniciar a
                  análise.
                </Typography>

                <Stack direction="row" spacing={2} alignItems="center">
=======
      {/* Main content */}
      <Container
        maxWidth={1200}
        disableGutters
        sx={{
          py: { xs: 2, md: 4 },
          px: { xs: 1, sm: 2, md: 3 },
          width: "100%",
          mx: "auto",
          maxWidth: "100%",
          overflowX: "hidden",
          minWidth: 0,
        }}
      >
        <Stack spacing={2} sx={{ mb: 3, maxWidth: 700, mx: "auto", px: { xs: 0.5, md: 0 }, minWidth: 0 }}>
          {error && <Alert severity="error">{error}</Alert>}
          {success && <Alert severity="success">{success}</Alert>}
        </Stack>
        <Grid
          container
          spacing={4}
          alignItems="stretch"
          justifyContent="center"
          sx={{
            width: "100%",
            mx: "auto",
            maxWidth: 1700,
            boxSizing: "border-box",
            minWidth: 0,
            overflowX: "hidden",
          }}
        >
          {/* Left column: upload + filter */}
          <Grid
            item
            xs={12}
            md={5}
            sx={{
              minWidth: 0,
              maxWidth: { xs: "100%", md: 520 },
              width: "100%",
              alignSelf: "stretch",
              display: "flex",
              flexDirection: "column",
              gap: 4,
              boxSizing: "border-box",
            }}
          >
            {/* Upload Card */}
            <Card
              elevation={0}
              sx={{
                bgcolor: "rgba(23,30,48,0.88)",
                borderRadius: 6,
                border: "1.5px solid rgba(59,130,246,0.15)",
                boxShadow: "0 4px 18px 0 rgba(36,99,235,0.10)",
                transition: "box-shadow 0.18s, border 0.15s",
                "&:hover": {
                  boxShadow: "0 10px 32px 0 rgba(36,99,235,0.13)",
                  border: "1.5px solid #2563EB",
                },
                mx: { xs: 0, md: "auto" },
                width: "100%",
                maxWidth: "100%",
                minHeight: 190,
                display: "flex",
                justifyContent: "center",
                alignItems: "center",
                overflowX: "hidden",
              }}
            >
              <CardContent sx={{ px: { xs: 2, sm: 3 }, py: { xs: 2.5, sm: 3.5 }, width: "100%", minWidth: 0 }}>
                <Stack spacing={2.2} alignItems="center" justifyContent="center" sx={{ width: "100%", minWidth: 0, maxWidth: "100%" }}>
                  <Typography
                    variant="h6"
                    sx={{
                      fontWeight: 800,
                      color: "#F8FAFC",
                      letterSpacing: 0.17,
                      mb: 0.5,
                      textAlign: "center",
                    }}
                  >
                    Fonte dos Dados
                  </Typography>
                  <Typography
                    variant="body1"
                    sx={{
                      color: "rgba(203,213,225,0.80)",
                      textAlign: "center",
                      fontWeight: 400,
                      fontSize: "1.09rem",
                    }}
                  >
                    Carregue o arquivo Excel com os jogadores para iniciar a análise.
                  </Typography>
>>>>>>> 324ad064
                  <Button
                    variant="contained"
                    component="label"
                    aria-label="Carregar Excel"
                    disabled={isLoading}
                    sx={{
                      px: 3.2,
                      py: 1.3,
                      mt: 1,
                      width: "100%",
                      maxWidth: 290,
                      fontWeight: 700,
                      fontSize: "1rem",
                      borderRadius: 3.5,
                      background: "linear-gradient(90deg, #2563EB 0%, #3B82F6 100%)",
                      color: "#F8FAFC",
                      boxShadow: "0 2px 12px 0 rgba(36,99,235,0.13)",
                      transition: "0.15s",
                      "&:hover": {
                        background: "linear-gradient(90deg, #1d4ed8 0%, #2563eb 100%)",
                        boxShadow: "0 6px 16px 0 rgba(36, 99, 235, 0.18)",
                      },
                      "&:disabled": {
                        background: "linear-gradient(90deg, #334155 0%, #64748B 100%)",
                        color: "#CBD5E1",
                        opacity: 0.8,
                      },
                      alignSelf: "center",
                      whiteSpace: "nowrap",
                    }}
                  >
                    Carregar Excel
                    <input
                      type="file"
                      accept=".xlsx,application/vnd.openxmlformats-officedocument.spreadsheetml.sheet"
                      hidden
                      onChange={handleFileChange}
                      disabled={isLoading}
                    />
                  </Button>
                  <Typography
                    variant="body2"
                    sx={{
                      color: "#F1F5F9",
                      opacity: 0.85,
                      whiteSpace: "nowrap",
                      overflow: "hidden",
                      textOverflow: "ellipsis",
                      maxWidth: 260,
                      fontWeight: 500,
                      fontSize: "1rem",
                      mt: 1,
                      textAlign: "center",
                      width: "100%",
                    }}
                  >
                    {file ? file.name : "Nenhum arquivo selecionado"}
                  </Typography>
                </Stack>
              </CardContent>
            </Card>
<<<<<<< HEAD

            {/* Filtro e detalhes */}
            <Card variant="outlined" sx={{ mt: 3 }}>
              <CardContent>
                <Typography variant="subtitle1" sx={{ fontWeight: 600, mb: 2 }}>
                  Filtro e detalhes
                </Typography>

                {predictions.length > 0 ? (
                  <FormControl fullWidth>
                    <InputLabel id="player-select-label">
                      Selecione um jogador
                    </InputLabel>
                    <Select
                      labelId="player-select-label"
                      value={selectedPlayerId}
                      label="Selecione um jogador"
                      onChange={(e) => setSelectedPlayerId(e.target.value)}
                    >
                      {predictions.map((p) => (
                        <MenuItem key={p.identifier} value={p.identifier}>
                          {p.identifier}
                        </MenuItem>
                      ))}
                    </Select>
                  </FormControl>
                ) : (
                  <Typography variant="body2" color="text.secondary">
                    Após carregar o Excel e executar a análise, você poderá
                    selecionar um jogador aqui para ver mais detalhes.
                  </Typography>
                )}

                {/* Card com as MESMAS infos mostradas na lista (mas do jogador selecionado) */}
                {selectedPlayerDetails && (
                  <Card
                    variant="outlined"
                    sx={{ mt: 2, bgcolor: "rgba(255,255,255,0.02)" }}
                  >
                    <CardContent>
                      <Typography variant="subtitle2" sx={{ fontWeight: 700 }}>
                        Informações do Jogador Selecionado
                      </Typography>
                      <Divider sx={{ my: 1 }} />
                      <Stack spacing={0.5}>
                        <Typography variant="body2">
                          <strong>Identificador:</strong>{" "}
                          {selectedPlayerDetails.identifier}
                        </Typography>
                        <Typography variant="body2">
                          <strong>Target 1 Previsto:</strong>{" "}
                          {fmt(selectedPlayerDetails.predicted_target1)}
                        </Typography>
                        <Typography variant="body2">
                          <strong>Target 2 Previsto:</strong>{" "}
                          {fmt(selectedPlayerDetails.predicted_target2)}
                        </Typography>
                        <Typography variant="body2">
                          <strong>Target 3 Previsto:</strong>{" "}
                          {fmt(selectedPlayerDetails.predicted_target3)}
                        </Typography>
                      </Stack>
                    </CardContent>
                  </Card>
                )}

                {/* Status dos radares */}
                {selectedPlayerId && (
                  <>
                    {radarLoading && (
                      <Alert severity="info" sx={{ mt: 2 }}>
                        Carregando perfis de radar…
                      </Alert>
                    )}
                    {radarError && (
                      <Alert severity="error" sx={{ mt: 2 }}>
                        {radarError}
                      </Alert>
                    )}
                  </>
                )}
=======
            {/* Filter/Player Card */}
            <Card
              elevation={0}
              sx={{
                bgcolor: "rgba(23,30,48,0.76)",
                borderRadius: 6,
                border: "1.5px solid rgba(59,130,246,0.10)",
                boxShadow: "0 2px 14px 0 rgba(36,99,235,0.08)",
                transition: "box-shadow 0.14s, border 0.13s",
                "&:hover": {
                  boxShadow: "0 6px 22px 0 rgba(36,99,235,0.13)",
                  border: "1.5px solid #3B82F6",
                },
                mx: { xs: 0, md: "auto" },
                width: "100%",
                maxWidth: "100%",
                minHeight: 150,
                display: "flex",
                alignItems: "center",
                overflowX: "hidden",
              }}
            >
              <CardContent sx={{ px: { xs: 2, sm: 3 }, py: { xs: 2.5, sm: 3.5 }, width: "100%", minWidth: 0 }}>
                <Stack spacing={2} sx={{ width: "100%", minWidth: 0, maxWidth: "100%" }}>
                  <Typography
                    variant="subtitle1"
                    sx={{
                      fontWeight: 800,
                      color: "#F8FAFC",
                      letterSpacing: 0.14,
                      mb: 0.5,
                    }}
                  >
                    Filtro e Detalhes
                  </Typography>
                  {predictions.length > 0 ? (
                    <FormControl fullWidth sx={{ mb: 0.5, minWidth: 0, maxWidth: "100%" }}>
                      <InputLabel
                        id="player-select-label"
                        sx={{
                          color: "#F1F5F9",
                          fontWeight: 600,
                          "&.Mui-focused": { color: "#3B82F6" },
                          background: "rgba(15,23,42,0.77)",
                          px: 0.5,
                        }}
                      >
                        Selecione um jogador
                      </InputLabel>
                      <Select
                        labelId="player-select-label"
                        value={selectedPlayerId}
                        label="Selecione um jogador"
                        onChange={(e) => setSelectedPlayerId(e.target.value)}
                        sx={{
                          color: "#F1F5F9",
                          ".MuiSelect-icon": { color: "#3B82F6" },
                          ".MuiOutlinedInput-notchedOutline": {
                            borderColor: "rgba(59,130,246,0.21)",
                          },
                          "&:hover .MuiOutlinedInput-notchedOutline": {
                            borderColor: "#3B82F6",
                          },
                          "&.Mui-focused .MuiOutlinedInput-notchedOutline": {
                            borderColor: "#2563EB",
                          },
                          background: "rgba(15,23,42,0.77)",
                          borderRadius: 2,
                          fontWeight: 600,
                          minWidth: 0,
                          maxWidth: "100%",
                          width: "100%",
                        }}
                        MenuProps={{
                          PaperProps: {
                            sx: {
                              bgcolor: "#1E293B",
                              color: "#F1F5F9",
                              borderRadius: 2,
                              maxWidth: "100%",
                            },
                          },
                        }}
                      >
                        {predictions.map((p) => (
                          <MenuItem key={p.identifier} value={p.identifier}>
                            {p.identifier}
                          </MenuItem>
                        ))}
                      </Select>
                    </FormControl>
                  ) : (
                    <Typography
                      variant="body2"
                      sx={{
                        color: "rgba(203,213,225,0.68)",
                        fontWeight: 400,
                        fontSize: "1.06rem",
                      }}
                    >
                      Após carregar o Excel e executar a análise, você poderá selecionar um jogador aqui para ver mais detalhes.
                    </Typography>
                  )}
                  {selectedPlayerDetails ? (
                    <Alert
                      severity="info"
                      sx={{
                        mt: 1,
                        bgcolor: "rgba(30,41,59,0.90)",
                        color: "#F8FAFC",
                        border: "1px solid #2563EB",
                        fontWeight: 500,
                        "& .MuiAlert-icon": { color: "#3B82F6" },
                        borderRadius: 2,
                        px: 1,
                        fontSize: "1.01rem",
                        overflowX: "auto",
                        wordBreak: "break-word",
                      }}
                    >
                      O gráfico radar depende de perfis detalhados (player_profile e cluster_average_profile).
                      Podemos reintroduzir isso adicionando um endpoint <code>/predict/legacy</code> no backend.
                    </Alert>
                  ) : null}
                </Stack>
>>>>>>> 324ad064
              </CardContent>
            </Card>

            {/* 3 Radares */}
            {selectedPlayerId && (
              <Stack
                direction="row"
                spacing={2}
                sx={{ mt: 3 }}
                useFlexGap
                flexWrap="wrap" // permite quebrar em telas menores
              >
                <Box sx={{ flex: "1 1 31%", minWidth: 280 }}>
                  <Radar title="Radar — Target1" data={radarData.Target1} />
                </Box>
                <Box sx={{ flex: "1 1 31%", minWidth: 280 }}>
                  <Radar title="Radar — Target2" data={radarData.Target2} />
                </Box>
                <Box sx={{ flex: "1 1 31%", minWidth: 280 }}>
                  <Radar title="Radar — Target3" data={radarData.Target3} />
                </Box>
              </Stack>
            )}
          </Grid>
<<<<<<< HEAD

          {/* DIREITA: Resultados + Gráfico de Faixas */}
          <Grid item xs={12} md={5} width="49%">
            <Box
              sx={{ height: "100%", display: "flex", flexDirection: "column" }}
            >
              <Typography variant="h6" sx={{ mb: 1 }}>
                Resultados das Previsões
              </Typography>

              {!predictions.length && (
                <Paper
                  variant="outlined"
                  sx={{ flex: 1, minHeight: 420, opacity: 0.3 }}
                />
=======
          {/* Right column: Results */}
          <Grid
            item
            xs={12}
            md={7}
            sx={{
              minWidth: 0,
              width: "100%",
              maxWidth: { xs: "100%", md: 780 },
              alignSelf: "stretch",
              display: "flex",
              flexDirection: "column",
              boxSizing: "border-box",
            }}
          >
            <Card
              elevation={0}
              sx={{
                bgcolor: "rgba(23,30,48,0.96)",
                borderRadius: 7,
                border: "1.5px solid rgba(59,130,246,0.12)",
                boxShadow: "0 8px 36px 0 rgba(36,99,235,0.09)",
                height: "100%",
                minHeight: 420,
                maxHeight: 700,
                display: "flex",
                flexDirection: "column",
                px: { xs: 1, sm: 2.5 },
                py: { xs: 1.5, sm: 2.5 },
                mb: { xs: 0, md: 0 },
                width: "100%",
                maxWidth: "100%",
                overflowX: "hidden",
              }}
            >
              <Typography
                variant="h6"
                sx={{
                  fontWeight: 800,
                  color: "#F8FAFC",
                  letterSpacing: 0.14,
                  mb: 2,
                  fontSize: "1.22rem",
                }}
              >
                Resultados das Previsões
              </Typography>
              {!predictions.length && (
                <Box
                  sx={{
                    flex: 1,
                    minHeight: 340,
                    display: "flex",
                    alignItems: "center",
                    justifyContent: "center",
                    opacity: 0.33,
                    overflowX: "auto",
                    minWidth: 0,
                  }}
                >
                  <Typography
                    variant="body1"
                    sx={{
                      color: "#F8FAFC",
                      fontWeight: 500,
                      fontSize: "1.13rem",
                      textAlign: "center",
                      wordBreak: "break-word",
                    }}
                  >
                    Nenhum resultado disponível.<br />
                    Carregue um arquivo e execute a análise.
                  </Typography>
                </Box>
>>>>>>> 324ad064
              )}
              {!!predictions.length && (
                <TableContainer
<<<<<<< HEAD
                  component={Paper}
                  sx={{
                    flex: 1,
                    minHeight: 420,
                    maxHeight: 400,
                    overflowY: "auto",
=======
                  sx={{
                    flex: 1,
                    minHeight: 320,
                    maxHeight: 520,
                    overflowY: "auto",
                    overflowX: "auto",
                    borderRadius: 4,
                    width: "100%",
                    minWidth: 0,
                    boxSizing: "border-box",
>>>>>>> 324ad064
                  }}
                >
                  <Table
                    size="small"
                    stickyHeader
                    aria-label="Tabela de previsões"
<<<<<<< HEAD
                  >
                    <TableHead>
                      <TableRow>
                        <TableCell
                          sortDirection={
                            orderBy === "identifier" ? order : false
                          }
                        >
                          <TableSortLabel
                            active={orderBy === "identifier"}
                            direction={orderBy === "identifier" ? order : "asc"}
                            onClick={() => handleSort("identifier")}
                          >
                            Identificador
                          </TableSortLabel>
                        </TableCell>

                        <TableCell
                          sortDirection={
                            orderBy === "predicted_target1" ? order : false
                          }
                        >
                          <TableSortLabel
                            active={orderBy === "predicted_target1"}
                            direction={
                              orderBy === "predicted_target1" ? order : "asc"
                            }
                            onClick={() => handleSort("predicted_target1")}
                          >
                            Target 1 Previsto
                          </TableSortLabel>
                        </TableCell>

                        <TableCell
                          sortDirection={
                            orderBy === "predicted_target2" ? order : false
                          }
                        >
                          <TableSortLabel
                            active={orderBy === "predicted_target2"}
                            direction={
                              orderBy === "predicted_target2" ? order : "asc"
                            }
                            onClick={() => handleSort("predicted_target2")}
                          >
                            Target 2 Previsto
                          </TableSortLabel>
                        </TableCell>

                        <TableCell
                          sortDirection={
                            orderBy === "predicted_target3" ? order : false
                          }
                        >
                          <TableSortLabel
                            active={orderBy === "predicted_target3"}
                            direction={
                              orderBy === "predicted_target3" ? order : "asc"
                            }
                            onClick={() => handleSort("predicted_target3")}
                          >
                            Target 3 Previsto
                          </TableSortLabel>
                        </TableCell>
=======
                    sx={{
                      borderRadius: 4,
                      width: "100%",
                      minWidth: 0,
                      tableLayout: "auto",
                      "& .MuiTableCell-root": {
                        color: "#F1F5F9",
                        fontWeight: 500,
                        borderBottom: "1px solid rgba(59,130,246,0.10)",
                        fontSize: "1rem",
                        background: "transparent",
                        py: 1,
                        px: { xs: 1, sm: 2 },
                        wordBreak: "break-word",
                        maxWidth: 210,
                      },
                      "& .MuiTableRow-hover:hover": {
                        background: "linear-gradient(90deg, #1e40af 0%, #2563eb22 100%)",
                        "& .MuiTableCell-root": { color: "#3B82F6" },
                      },
                    }}
                  >
                    <TableHead>
                      <TableRow
                        sx={{
                          background: "linear-gradient(90deg, #1e293b 0%, #2563eb1a 100%)",
                          "& .MuiTableCell-root": {
                            color: "#F8FAFC",
                            fontWeight: 800,
                            background: "transparent",
                            borderBottom: "2px solid #2563EB",
                            fontSize: "1.09rem",
                            px: { xs: 1, sm: 2 },
                          },
                        }}
                      >
                        <TableCell>Identificador</TableCell>
                        <TableCell>Cluster Previsto</TableCell>
                        <TableCell>Target 1 Previsto</TableCell>
                        <TableCell>Target 2 Previsto</TableCell>
                        <TableCell>Target 3 Previsto</TableCell>
>>>>>>> 324ad064
                      </TableRow>
                    </TableHead>

                    <TableBody>
<<<<<<< HEAD
                      {sortedPredictions.map((p) => (
                        <TableRow
                          key={p.identifier}
                          hover
                          selected={selectedPlayerId === p.identifier}
                          onClick={() => setSelectedPlayerId(p.identifier)}
                          sx={{ cursor: "pointer" }}
=======
                      {predictions.map((p) => (
                        <TableRow
                          key={p.identifier}
                          hover
                          sx={{
                            transition: "background 0.13s",
                            "&:hover": {
                              background: "linear-gradient(90deg, #1e40af 0%, #2563eb22 100%)",
                            },
                          }}
>>>>>>> 324ad064
                        >
                          <TableCell>{p.identifier}</TableCell>
                          <TableCell>{fmt(p.predicted_target1)}</TableCell>
                          <TableCell>{fmt(p.predicted_target2)}</TableCell>
                          <TableCell>{fmt(p.predicted_target3)}</TableCell>
                        </TableRow>
                      ))}
                    </TableBody>
                  </Table>
                </TableContainer>
              )}
<<<<<<< HEAD

              {/* === Gráfico de Agrupamento por Faixas (Previsto) + OVERLAY === */}
              {!!predictions.length && (
                <>
                  <Typography variant="h6" sx={{ mt: 3, mb: 1 }}>
                    Agrupamento por Faixas (%) — por Target (Previsto)
                  </Typography>

                  <Tooltip title={TT.BUCKETS} arrow>
                    <Box sx={{ width: "100%", mb: 2, position: "relative" }}>
                      <Plot
                        data={[
                          {
                            x: TARGETS.map((t) => t.label),
                            y: TARGETS.map(
                              (t) => buckets[t.label]?.["<30"] ?? 0
                            ),
                            type: "bar",
                            name: "< 30",
                            hovertemplate: "%{y} abaixo de 30<extra></extra>",
                          },
                          {
                            x: TARGETS.map((t) => t.label),
                            y: TARGETS.map(
                              (t) => buckets[t.label]?.["30-60"] ?? 0
                            ),
                            type: "bar",
                            name: "30 – 60",
                            hovertemplate: "%{y} entre 30 e 60<extra></extra>",
                          },
                          {
                            x: TARGETS.map((t) => t.label),
                            y: TARGETS.map(
                              (t) => buckets[t.label]?.[">60"] ?? 0
                            ),
                            type: "bar",
                            name: "> 60",
                            hovertemplate: "%{y} acima de 60<extra></extra>",
                          },
                        ]}
                        layout={{
                          barmode: "stack",
                          title: `Distribuição por Faixas`,
                          xaxis: { title: "Targets" },
                          yaxis: { title: "Quantidade de pessoas" },
                          autosize: true,
                          paper_bgcolor: "#29384B",
                          plot_bgcolor: "#29384B",
                          font: { color: "#FFFFFF" },
                          legend: { orientation: "h" },
                          margin: { t: 50, r: 20, b: 50, l: 50 },
                          annotations: [
                            {
                              text: `Limiar baixo: ${thresholds.low} | alto: ${thresholds.high}`,
                              xref: "paper",
                              yref: "paper",
                              x: 0,
                              y: 1.12,
                              showarrow: false,
                              align: "left",
                              font: { size: 12, color: "#ddd" },
                            },
                          ],
                        }}
                        useResizeHandler
                        style={{ width: "100%", height: 360 }}
                      />
                    </Box>
                  </Tooltip>
                </>
              )}
            </Box>
=======
            </Card>
>>>>>>> 324ad064
          </Grid>
        </Grid>
      </Container>
      {/* Overlay de loading */}
      <LoadingOverlay open={isLoading} stepText={loadingStep} />
    </Box>
  );
}

export default PredictionTool;<|MERGE_RESOLUTION|>--- conflicted
+++ resolved
@@ -19,17 +19,13 @@
   TableContainer,
   TableHead,
   TableRow,
-<<<<<<< HEAD
   Paper,
   TableSortLabel,
-=======
->>>>>>> 324ad064
   FormControl,
   InputLabel,
   Select,
   MenuItem,
   Backdrop,
-<<<<<<< HEAD
   Card,
   CardContent,
   Stack,
@@ -37,20 +33,13 @@
   Tooltip,
   Chip,
   Divider,
-=======
->>>>>>> 324ad064
 } from "@mui/material";
 import RefreshIcon from "@mui/icons-material/Refresh";
 import Plot from "react-plotly.js";
 import { runPrediction, getSchema, getRadar } from "../api/ApiService";
 
-<<<<<<< HEAD
 /* ===================== Overlay de loading ===================== */
 function useLatch(active, delayMs = 300) {
-=======
-// Overlay de loading atualizado
-function useLatch(active, delayMs = 350) {
->>>>>>> 324ad064
   const [latched, setLatched] = useState(false);
   useEffect(() => {
     let t;
@@ -88,11 +77,7 @@
         }}
       >
         <Box sx={{ display: "flex", justifyContent: "center", mb: 2 }}>
-<<<<<<< HEAD
           <CircularProgress />
-=======
-          <CircularProgress size={38} sx={{ color: "#3B82F6" }} />
->>>>>>> 324ad064
         </Box>
         <Typography
           variant="h6"
@@ -236,7 +221,6 @@
   }
   return String(v);
 };
-<<<<<<< HEAD
 
 /* ===== Helpers do gráfico de Faixas ===== */
 const toPercent = (arr) => {
@@ -290,10 +274,6 @@
 }
 
 /* ========= Componente ========= */
-=======
-
-// =================== COMPONENT ===================
->>>>>>> 324ad064
 function PredictionTool() {
   // Estado e lógica originais
   const [file, setFile] = useState(null);
@@ -304,7 +284,6 @@
   const [error, setError] = useState("");
   const [success, setSuccess] = useState("");
   const [selectedPlayerId, setSelectedPlayerId] = useState("");
-<<<<<<< HEAD
   const [thresholds, setThresholds] = useState({ low: 30, high: 60 });
   const [orderBy, setOrderBy] = useState("identifier");
   const [order, setOrder] = useState("asc");
@@ -318,13 +297,10 @@
     Target3: null,
   });
 
-=======
->>>>>>> 324ad064
   const selectedPlayerDetails = useMemo(
     () => predictions.find((p) => p.identifier === selectedPlayerId),
     [predictions, selectedPlayerId]
   );
-<<<<<<< HEAD
 
   const selectedPlayerRow = useMemo(() => {
     if (!selectedPlayerId) return null;
@@ -333,8 +309,6 @@
     return rowsData[p.rowIndex] || null;
   }, [rowsData, predictions, selectedPlayerId]);
 
-=======
->>>>>>> 324ad064
   const handleFileChange = useCallback((event) => {
     const selectedFile = event.target.files?.[0] || null;
     if (selectedFile) {
@@ -348,7 +322,6 @@
       setRadarError("");
     }
   }, []);
-<<<<<<< HEAD
 
   const handleSort = (key) => {
     if (orderBy === key) {
@@ -387,8 +360,6 @@
     });
   }, [predictions, orderBy, order]);
 
-=======
->>>>>>> 324ad064
   const readSheetInWorker = useCallback(async (excelFile) => {
     const worker = new Worker(
       new URL("../workers/excelWorker.js", import.meta.url),
@@ -419,12 +390,9 @@
       setPredictions([]);
       setRowsData([]);
       setSelectedPlayerId("");
-<<<<<<< HEAD
       setRadarData({ Target1: null, Target2: null, Target3: null });
       setRadarError("");
 
-=======
->>>>>>> 324ad064
       setLoadingStep("Lendo a planilha");
       await Promise.resolve();
       const jsonData = await readSheetInWorker(file);
@@ -435,11 +403,8 @@
       const schemaRaw = await getSchema();
       const schema = adaptSchema(schemaRaw);
       const rows = buildRowsFromSchema(jsonData, schema);
-<<<<<<< HEAD
       setRowsData(rows); // <-- guardamos as linhas para montar 'player' depois
 
-=======
->>>>>>> 324ad064
       setLoadingStep("Rodando o modelo");
       const predsDict = await runPrediction(rows);
       setLoadingStep("Gerando resultados");
@@ -448,16 +413,11 @@
         predsDict.target2?.length || 0,
         predsDict.target3?.length || 0
       );
-<<<<<<< HEAD
       if (n === 0)
         throw new Error(
           "A API retornou zero previsões. Verifique os logs e o arquivo."
         );
 
-=======
-      if (n === 0) throw new Error("A API retornou zero previsões. Verifique os logs e o arquivo.");
-      const safeCluster = predsDict.cluster || Array(n).fill(null);
->>>>>>> 324ad064
       const safeT1 = predsDict.target1 || Array(n).fill(null);
       const safeT2 = predsDict.target2 || Array(n).fill(null);
       const safeT3 = predsDict.target3 || Array(n).fill(null);
@@ -488,7 +448,6 @@
     }
   }, [file, readSheetInWorker]);
 
-<<<<<<< HEAD
   // Buckets
   const buckets = useMemo(() => {
     const out = {};
@@ -630,22 +589,6 @@
       sx={{ minHeight: "100vh", width: "100%", bgcolor: "background.default" }}
     >
       {/* Header fixo */}
-=======
-  // LAYOUT MODERNO
-  // Redesigned layout: Container + Stack, dark gradient background, cards, modern appbar, responsive columns
-  return (
-    <Box
-      sx={{
-        minHeight: "100vh",
-        width: "100%",
-        background: "linear-gradient(180deg, #10172a 0%, #1e293b 100%)",
-        bgcolor: "transparent",
-        overflowX: "hidden",
-        maxWidth: "100vw",
-      }}
-    >
-      {/* AppBar */}
->>>>>>> 324ad064
       <AppBar
         position="static"
         elevation={0}
@@ -717,7 +660,6 @@
         </Toolbar>
       </AppBar>
 
-<<<<<<< HEAD
       <Container
         maxWidth={false}
         disableGutters
@@ -754,104 +696,6 @@
                 </Typography>
 
                 <Stack direction="row" spacing={2} alignItems="center">
-=======
-      {/* Main content */}
-      <Container
-        maxWidth={1200}
-        disableGutters
-        sx={{
-          py: { xs: 2, md: 4 },
-          px: { xs: 1, sm: 2, md: 3 },
-          width: "100%",
-          mx: "auto",
-          maxWidth: "100%",
-          overflowX: "hidden",
-          minWidth: 0,
-        }}
-      >
-        <Stack spacing={2} sx={{ mb: 3, maxWidth: 700, mx: "auto", px: { xs: 0.5, md: 0 }, minWidth: 0 }}>
-          {error && <Alert severity="error">{error}</Alert>}
-          {success && <Alert severity="success">{success}</Alert>}
-        </Stack>
-        <Grid
-          container
-          spacing={4}
-          alignItems="stretch"
-          justifyContent="center"
-          sx={{
-            width: "100%",
-            mx: "auto",
-            maxWidth: 1700,
-            boxSizing: "border-box",
-            minWidth: 0,
-            overflowX: "hidden",
-          }}
-        >
-          {/* Left column: upload + filter */}
-          <Grid
-            item
-            xs={12}
-            md={5}
-            sx={{
-              minWidth: 0,
-              maxWidth: { xs: "100%", md: 520 },
-              width: "100%",
-              alignSelf: "stretch",
-              display: "flex",
-              flexDirection: "column",
-              gap: 4,
-              boxSizing: "border-box",
-            }}
-          >
-            {/* Upload Card */}
-            <Card
-              elevation={0}
-              sx={{
-                bgcolor: "rgba(23,30,48,0.88)",
-                borderRadius: 6,
-                border: "1.5px solid rgba(59,130,246,0.15)",
-                boxShadow: "0 4px 18px 0 rgba(36,99,235,0.10)",
-                transition: "box-shadow 0.18s, border 0.15s",
-                "&:hover": {
-                  boxShadow: "0 10px 32px 0 rgba(36,99,235,0.13)",
-                  border: "1.5px solid #2563EB",
-                },
-                mx: { xs: 0, md: "auto" },
-                width: "100%",
-                maxWidth: "100%",
-                minHeight: 190,
-                display: "flex",
-                justifyContent: "center",
-                alignItems: "center",
-                overflowX: "hidden",
-              }}
-            >
-              <CardContent sx={{ px: { xs: 2, sm: 3 }, py: { xs: 2.5, sm: 3.5 }, width: "100%", minWidth: 0 }}>
-                <Stack spacing={2.2} alignItems="center" justifyContent="center" sx={{ width: "100%", minWidth: 0, maxWidth: "100%" }}>
-                  <Typography
-                    variant="h6"
-                    sx={{
-                      fontWeight: 800,
-                      color: "#F8FAFC",
-                      letterSpacing: 0.17,
-                      mb: 0.5,
-                      textAlign: "center",
-                    }}
-                  >
-                    Fonte dos Dados
-                  </Typography>
-                  <Typography
-                    variant="body1"
-                    sx={{
-                      color: "rgba(203,213,225,0.80)",
-                      textAlign: "center",
-                      fontWeight: 400,
-                      fontSize: "1.09rem",
-                    }}
-                  >
-                    Carregue o arquivo Excel com os jogadores para iniciar a análise.
-                  </Typography>
->>>>>>> 324ad064
                   <Button
                     variant="contained"
                     component="label"
@@ -913,7 +757,6 @@
                 </Stack>
               </CardContent>
             </Card>
-<<<<<<< HEAD
 
             {/* Filtro e detalhes */}
             <Card variant="outlined" sx={{ mt: 3 }}>
@@ -995,133 +838,6 @@
                     )}
                   </>
                 )}
-=======
-            {/* Filter/Player Card */}
-            <Card
-              elevation={0}
-              sx={{
-                bgcolor: "rgba(23,30,48,0.76)",
-                borderRadius: 6,
-                border: "1.5px solid rgba(59,130,246,0.10)",
-                boxShadow: "0 2px 14px 0 rgba(36,99,235,0.08)",
-                transition: "box-shadow 0.14s, border 0.13s",
-                "&:hover": {
-                  boxShadow: "0 6px 22px 0 rgba(36,99,235,0.13)",
-                  border: "1.5px solid #3B82F6",
-                },
-                mx: { xs: 0, md: "auto" },
-                width: "100%",
-                maxWidth: "100%",
-                minHeight: 150,
-                display: "flex",
-                alignItems: "center",
-                overflowX: "hidden",
-              }}
-            >
-              <CardContent sx={{ px: { xs: 2, sm: 3 }, py: { xs: 2.5, sm: 3.5 }, width: "100%", minWidth: 0 }}>
-                <Stack spacing={2} sx={{ width: "100%", minWidth: 0, maxWidth: "100%" }}>
-                  <Typography
-                    variant="subtitle1"
-                    sx={{
-                      fontWeight: 800,
-                      color: "#F8FAFC",
-                      letterSpacing: 0.14,
-                      mb: 0.5,
-                    }}
-                  >
-                    Filtro e Detalhes
-                  </Typography>
-                  {predictions.length > 0 ? (
-                    <FormControl fullWidth sx={{ mb: 0.5, minWidth: 0, maxWidth: "100%" }}>
-                      <InputLabel
-                        id="player-select-label"
-                        sx={{
-                          color: "#F1F5F9",
-                          fontWeight: 600,
-                          "&.Mui-focused": { color: "#3B82F6" },
-                          background: "rgba(15,23,42,0.77)",
-                          px: 0.5,
-                        }}
-                      >
-                        Selecione um jogador
-                      </InputLabel>
-                      <Select
-                        labelId="player-select-label"
-                        value={selectedPlayerId}
-                        label="Selecione um jogador"
-                        onChange={(e) => setSelectedPlayerId(e.target.value)}
-                        sx={{
-                          color: "#F1F5F9",
-                          ".MuiSelect-icon": { color: "#3B82F6" },
-                          ".MuiOutlinedInput-notchedOutline": {
-                            borderColor: "rgba(59,130,246,0.21)",
-                          },
-                          "&:hover .MuiOutlinedInput-notchedOutline": {
-                            borderColor: "#3B82F6",
-                          },
-                          "&.Mui-focused .MuiOutlinedInput-notchedOutline": {
-                            borderColor: "#2563EB",
-                          },
-                          background: "rgba(15,23,42,0.77)",
-                          borderRadius: 2,
-                          fontWeight: 600,
-                          minWidth: 0,
-                          maxWidth: "100%",
-                          width: "100%",
-                        }}
-                        MenuProps={{
-                          PaperProps: {
-                            sx: {
-                              bgcolor: "#1E293B",
-                              color: "#F1F5F9",
-                              borderRadius: 2,
-                              maxWidth: "100%",
-                            },
-                          },
-                        }}
-                      >
-                        {predictions.map((p) => (
-                          <MenuItem key={p.identifier} value={p.identifier}>
-                            {p.identifier}
-                          </MenuItem>
-                        ))}
-                      </Select>
-                    </FormControl>
-                  ) : (
-                    <Typography
-                      variant="body2"
-                      sx={{
-                        color: "rgba(203,213,225,0.68)",
-                        fontWeight: 400,
-                        fontSize: "1.06rem",
-                      }}
-                    >
-                      Após carregar o Excel e executar a análise, você poderá selecionar um jogador aqui para ver mais detalhes.
-                    </Typography>
-                  )}
-                  {selectedPlayerDetails ? (
-                    <Alert
-                      severity="info"
-                      sx={{
-                        mt: 1,
-                        bgcolor: "rgba(30,41,59,0.90)",
-                        color: "#F8FAFC",
-                        border: "1px solid #2563EB",
-                        fontWeight: 500,
-                        "& .MuiAlert-icon": { color: "#3B82F6" },
-                        borderRadius: 2,
-                        px: 1,
-                        fontSize: "1.01rem",
-                        overflowX: "auto",
-                        wordBreak: "break-word",
-                      }}
-                    >
-                      O gráfico radar depende de perfis detalhados (player_profile e cluster_average_profile).
-                      Podemos reintroduzir isso adicionando um endpoint <code>/predict/legacy</code> no backend.
-                    </Alert>
-                  ) : null}
-                </Stack>
->>>>>>> 324ad064
               </CardContent>
             </Card>
 
@@ -1146,7 +862,6 @@
               </Stack>
             )}
           </Grid>
-<<<<<<< HEAD
 
           {/* DIREITA: Resultados + Gráfico de Faixas */}
           <Grid item xs={12} md={5} width="49%">
@@ -1162,111 +877,22 @@
                   variant="outlined"
                   sx={{ flex: 1, minHeight: 420, opacity: 0.3 }}
                 />
-=======
-          {/* Right column: Results */}
-          <Grid
-            item
-            xs={12}
-            md={7}
-            sx={{
-              minWidth: 0,
-              width: "100%",
-              maxWidth: { xs: "100%", md: 780 },
-              alignSelf: "stretch",
-              display: "flex",
-              flexDirection: "column",
-              boxSizing: "border-box",
-            }}
-          >
-            <Card
-              elevation={0}
-              sx={{
-                bgcolor: "rgba(23,30,48,0.96)",
-                borderRadius: 7,
-                border: "1.5px solid rgba(59,130,246,0.12)",
-                boxShadow: "0 8px 36px 0 rgba(36,99,235,0.09)",
-                height: "100%",
-                minHeight: 420,
-                maxHeight: 700,
-                display: "flex",
-                flexDirection: "column",
-                px: { xs: 1, sm: 2.5 },
-                py: { xs: 1.5, sm: 2.5 },
-                mb: { xs: 0, md: 0 },
-                width: "100%",
-                maxWidth: "100%",
-                overflowX: "hidden",
-              }}
-            >
-              <Typography
-                variant="h6"
-                sx={{
-                  fontWeight: 800,
-                  color: "#F8FAFC",
-                  letterSpacing: 0.14,
-                  mb: 2,
-                  fontSize: "1.22rem",
-                }}
-              >
-                Resultados das Previsões
-              </Typography>
-              {!predictions.length && (
-                <Box
-                  sx={{
-                    flex: 1,
-                    minHeight: 340,
-                    display: "flex",
-                    alignItems: "center",
-                    justifyContent: "center",
-                    opacity: 0.33,
-                    overflowX: "auto",
-                    minWidth: 0,
-                  }}
-                >
-                  <Typography
-                    variant="body1"
-                    sx={{
-                      color: "#F8FAFC",
-                      fontWeight: 500,
-                      fontSize: "1.13rem",
-                      textAlign: "center",
-                      wordBreak: "break-word",
-                    }}
-                  >
-                    Nenhum resultado disponível.<br />
-                    Carregue um arquivo e execute a análise.
-                  </Typography>
-                </Box>
->>>>>>> 324ad064
               )}
+
               {!!predictions.length && (
                 <TableContainer
-<<<<<<< HEAD
                   component={Paper}
                   sx={{
                     flex: 1,
                     minHeight: 420,
                     maxHeight: 400,
                     overflowY: "auto",
-=======
-                  sx={{
-                    flex: 1,
-                    minHeight: 320,
-                    maxHeight: 520,
-                    overflowY: "auto",
-                    overflowX: "auto",
-                    borderRadius: 4,
-                    width: "100%",
-                    minWidth: 0,
-                    boxSizing: "border-box",
->>>>>>> 324ad064
                   }}
                 >
                   <Table
                     size="small"
                     stickyHeader
                     aria-label="Tabela de previsões"
-<<<<<<< HEAD
                   >
                     <TableHead>
                       <TableRow>
@@ -1331,54 +957,10 @@
                             Target 3 Previsto
                           </TableSortLabel>
                         </TableCell>
-=======
-                    sx={{
-                      borderRadius: 4,
-                      width: "100%",
-                      minWidth: 0,
-                      tableLayout: "auto",
-                      "& .MuiTableCell-root": {
-                        color: "#F1F5F9",
-                        fontWeight: 500,
-                        borderBottom: "1px solid rgba(59,130,246,0.10)",
-                        fontSize: "1rem",
-                        background: "transparent",
-                        py: 1,
-                        px: { xs: 1, sm: 2 },
-                        wordBreak: "break-word",
-                        maxWidth: 210,
-                      },
-                      "& .MuiTableRow-hover:hover": {
-                        background: "linear-gradient(90deg, #1e40af 0%, #2563eb22 100%)",
-                        "& .MuiTableCell-root": { color: "#3B82F6" },
-                      },
-                    }}
-                  >
-                    <TableHead>
-                      <TableRow
-                        sx={{
-                          background: "linear-gradient(90deg, #1e293b 0%, #2563eb1a 100%)",
-                          "& .MuiTableCell-root": {
-                            color: "#F8FAFC",
-                            fontWeight: 800,
-                            background: "transparent",
-                            borderBottom: "2px solid #2563EB",
-                            fontSize: "1.09rem",
-                            px: { xs: 1, sm: 2 },
-                          },
-                        }}
-                      >
-                        <TableCell>Identificador</TableCell>
-                        <TableCell>Cluster Previsto</TableCell>
-                        <TableCell>Target 1 Previsto</TableCell>
-                        <TableCell>Target 2 Previsto</TableCell>
-                        <TableCell>Target 3 Previsto</TableCell>
->>>>>>> 324ad064
                       </TableRow>
                     </TableHead>
 
                     <TableBody>
-<<<<<<< HEAD
                       {sortedPredictions.map((p) => (
                         <TableRow
                           key={p.identifier}
@@ -1386,18 +968,6 @@
                           selected={selectedPlayerId === p.identifier}
                           onClick={() => setSelectedPlayerId(p.identifier)}
                           sx={{ cursor: "pointer" }}
-=======
-                      {predictions.map((p) => (
-                        <TableRow
-                          key={p.identifier}
-                          hover
-                          sx={{
-                            transition: "background 0.13s",
-                            "&:hover": {
-                              background: "linear-gradient(90deg, #1e40af 0%, #2563eb22 100%)",
-                            },
-                          }}
->>>>>>> 324ad064
                         >
                           <TableCell>{p.identifier}</TableCell>
                           <TableCell>{fmt(p.predicted_target1)}</TableCell>
@@ -1409,7 +979,6 @@
                   </Table>
                 </TableContainer>
               )}
-<<<<<<< HEAD
 
               {/* === Gráfico de Agrupamento por Faixas (Previsto) + OVERLAY === */}
               {!!predictions.length && (
@@ -1482,9 +1051,6 @@
                 </>
               )}
             </Box>
-=======
-            </Card>
->>>>>>> 324ad064
           </Grid>
         </Grid>
       </Container>
